--- conflicted
+++ resolved
@@ -7,15 +7,10 @@
 
 
 ### changes
-<<<<<<< HEAD
-- git action to build and release
-
-=======
 - add git action to build and release
 
 ### fixes:
 - [#380](https://github.com/simulot/immich-go/issues/380) not all GP duplicates are detected correctly, counters are wrong
->>>>>>> 0132c114
 
 ## Release 0.20
 
